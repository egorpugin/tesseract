--- conflicted
+++ resolved
@@ -21,11 +21,7 @@
 #define TABLERECOG_H_
 
 #include "colpartitiongrid.h"
-<<<<<<< HEAD
-#include "genericvector.h"
 #include <vector>
-=======
->>>>>>> 4cd56dc5
 
 namespace tesseract {
 
